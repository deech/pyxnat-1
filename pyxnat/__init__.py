--- conflicted
+++ resolved
@@ -66,9 +66,5 @@
 from .core import users
 from .core import jsonutil
 from .core import uriutil
-<<<<<<< HEAD
 from .core import xpass
-=======
-from .core import xpass
-from .core import xpath_store
->>>>>>> 57c982a8
+from .core import xpath_store