import re

from . import schema
from .search import Search
from .resources import CObject, Project, Projects # imports used implicitly
from .uriutil import inv_translate_uri, check_entry
from .jsonutil import JsonTable
# from .uriutil import uri_last
from .errors import ProgrammingError

DEBUG = False

def is_type_level(element):
    return element.strip('/') in schema.resources_types and \
           not is_expand_level(element)

def is_singular_type_level(element):
    return element.strip('/') in schema.resources_singular and \
           not is_expand_level(element)

def is_expand_level(element):
    return element.startswith('//') and \
        element.strip('/') in schema.resources_types

def is_id_level(element):
    return element is not None and \
        element.strip('/') not in schema.resources_types

def is_wildid_level(element):
    return element is not None and \
        element.strip('/') not in schema.resources_types and \
        ('?' in element or '*' in element)

def expand_level(element, fullpath):

    def find_paths(element, path=[]):
        resources_dict = schema.resources_tree

        element = element.strip('/')
        paths = []

        if path == []:
            path = [element]

        init_path = path[:]

        for key in resources_dict.keys():

            path = init_path[:]
            if element in resources_dict[key]:
                path.append(key)
                look_again = find_paths(key, path)

                if look_again != []:
                    paths.extend(look_again)
                else:
                    path.reverse()
                    paths.append('/' + '/'.join(path))

        return paths

    absolute_paths = find_paths(element)

    els = re.findall('/{1,2}.*?(?=/{1,2}|$)', fullpath)

    index = els.index(element)

    if index == 0:
        return absolute_paths
    else:
        for i in range(1, 4):
            if is_type_level(els[index - i]) or is_expand_level(els[index - i]):
                parent_level = els[index - i]
                break

    if parent_level.strip('/') in schema.resources_singular:
        parent_level += 's'

    return [abspath.split(parent_level)[1]
            for abspath in absolute_paths
            if parent_level in abspath]

def mtransform(paths):
    tpaths = []

    for path in paths:
        els = re.findall('/{1,2}.*?(?=/{1,2}|$)', path)
        tels = []
        ignore_path = False

        for i, curr_el in enumerate(els):

            if i + 1 < len(els):
                next_el = els[i + 1]
            else:
                next_el = None

            if is_type_level(curr_el):

                if not is_id_level(next_el):
                    if not is_singular_type_level(curr_el):
                        tels.append(curr_el)
                        tels.append('/*')
                    else:
                        tels.append(curr_el + 's')
                        tels.append('/*')
                else:
                    if not is_singular_type_level(curr_el):
                        if not is_wildid_level(next_el):
                            tels.append(curr_el.rstrip('s'))
                        else:
                            tels.append(curr_el)
                    else:
                        if not is_wildid_level(next_el):
                            tels.append(curr_el)
                        else:
                            tels.append(curr_el + 's')

            elif is_expand_level(curr_el):

                exp_paths = [''.join(els[:i] + [rel_path] + els[i + 1:])
                             for rel_path in expand_level(curr_el, path)
                             ]

                tpaths.extend(mtransform(exp_paths))
                ignore_path = True
                break

            elif is_id_level(curr_el):
                tels.append(curr_el)

            else:
                raise ProgrammingError('in %s' % path)

        if not ignore_path:
            tpaths.append(''.join(tels))

    return tpaths

def group_paths(paths):
    groups = {}

    for path in paths:
        resources = [el
                     for el in re.findall('/{1,2}.*?(?=/{1,2}|$)', path)
                     if el.strip('/') in schema.resources_types \
                         and el.strip('/') not in ['files', 'file']
                     ]

        if len(resources) == 1:
            groups.setdefault(resources[0], set()).add(path)
            continue

        for alt_path in paths:
            if alt_path.endswith(path):

                alt_rsc = \
                    [el for el in re.findall('/{1,2}.*?(?=/{1,2}|$)',
                                             alt_path
                                             )
                     if el.strip('/') in schema.resources_types \
                         and el.strip('/') not in ['files', 'file']
                     ]

                if alt_rsc[-1].strip('/') in \
                        ['files', 'file', 'resources', 'resource'] + \
                        schema.rest_translation.keys():

                    groups.setdefault(alt_rsc[-2] + alt_rsc[-1], set()
                                      ).add(alt_path)

                else:
                    groups.setdefault(alt_rsc[-1], set()).add(alt_path)

    return groups

def compute(path):
    if not re.match('/project(s)?|//.+', path):
        path = '/' + path

    path = inv_translate_uri(path)

    try:
        groups = group_paths(mtransform([path]))
    except:
        raise ProgrammingError('in %s' % path)

    best = []

    for name in groups:
        lightest = (0, None)

        for path in groups[name]:
            score = len(path.split('/'))

            if lightest == (0, None) or lightest[0] > score:
                lightest = (score, path)

        best.append(lightest[1])

    return best


class Select(object):
    """ Data selection interface. Callable object that indicates the
        data to be returned to the user.

        Examples
        --------
            Select with a path:
                >>> interface.select('/projects/myproj/subjects').get()

            Select with a datatype:
                >>> columns = ['xnat:subjectData/PROJECT',
                               'xnat:subjectData/SUBJECT_ID'
                               ]
                >>> criteria = [('xnat:subjectData/SUBJECT_ID', 'LIKE', '*'),
                                'AND'
                                ]
                >>> interface.select('xnat:subjectData', columns
                            ).where(criteria)
    """
    def __init__(self, interface):
        """
            Parameters
            ----------
            interface: :class:`Interface`
                Main interface reference.
        """

        self._intf = interface

    def project(self, ID):
        """ Access a particular project.

            Parameters
            ----------
            ID: string
                ID of the project.
        """
        self._intf._get_entry_point()

        return globals()['Project'](
            '%s/projects/%s' % (self._intf._entry, ID), self._intf)

    def projects(self, id_filter='*'):
        """ Returns the list of all visible projects for the server.

            Parameters
            ----------
            id_filter: string
                Name pattern to filter the returned projects.
        """
        self._intf._get_entry_point()

        return globals()['Projects'](
            '%s/projects' % self._intf._entry, self._intf, id_filter)

    def experiments(self, project_id=None, subject_id=None, subject_label=None,
              experiment_type='xnat:mrSessionData',
              constraints=None
              ):
        """ Returns a list of all visible experiment IDs of the specified type,
            filtered by optional constraints.

            Parameters
            ----------
            project_id: string
                Name pattern to filter by project ID.
            subject_id: string
                Name pattern to filter by subject ID.
            subject_label: string
                Name pattern to filter by subject ID.
            experiment_type: string
                xsi path type must be a leaf session type. defaults to 'xnat:mrSessionData'
            constraints: list[(tupple)]
                List of tupples for comparison in the form (key, comparison, value)
                valid comparisons are: =, <, <=,>,>=, LIKE
            """

        where_clause = []

        if project_id is not None:
            where_clause.append(('%s/project' % experiment_type, "=", project_id))
        if subject_id is not None:
            where_clause.append(('xnat:subjectData/ID', "=", subject_id))
        if subject_label is not None:
            where_clause.append(('xnat:subjectData/LABEL', "=", subject_label))


        if constraints is not None:
            where_clause.extend(constraints)

        if where_clause != []:
            where_clause.append('AND')

        if where_clause != []:
            print where_clause
            table = self.__call__(experiment_type).where(where_clause)
            return table
        else:
            table = self.__call__(experiment_type)
            return table.all()
        pass


    def scans(self, project_id=None, subject_id=None, subject_label=None,
              experiment_id=None, experiment_label=None,
              experiment_type='xnat:imageSessionData',
              scan_type='xnat:imageScanData',
              columns=None,
              constraints=None
              ):

        """ Returns a list of all visible scan IDs of the specified type,
            filtered by optional constraints.

            Parameters
            ----------
            project_id: string
                Name pattern to filter by project ID.
            subject_id: string
                Name pattern to filter by subject ID.
            subject_label: string
                Name pattern to filter by subject ID.
            experiment_id: string
                Name pattern to filter by experiment ID.
            experiment_label: string
                Name pattern to filter by experiment ID.
            experiment_type: string
                xsi path type; e.g. 'xnat:mrSessionData'
            scan_type: string
                xsi path type; e.g. 'xnat:mrScanData', etc.
            constraints: dict
                Dictionary of xsi_type (key--) and parameter (--value)
                pairs by which to filter.
            """

        if constraints is None:
            constraints = {}

        uri = '/data/experiments?xsiType=%s' % experiment_type

        if project_id is not None:
            uri += '&project=%s' % project_id

        if subject_id is not None:
            uri += '&subject_id=%s' % subject_id

        if subject_label is not None:
            uri += '&subject_label=%s' % subject_label

        if experiment_id is not None:
            uri += '&ID=%s' % experiment_id

        if experiment_label is not None:
            uri += '&label=%s' % experiment_label

        uri += '&columns=ID,project,subject_id,%s/ID' % scan_type

        if constraints != {}:
<<<<<<< HEAD
            uri += ',' + ','.join(['%s/%s' % (scan_type, field)
                                   for field in  constraints.keys()
                                   ])

        print uri
=======
            uri += ',' + ','.join(constraints.keys())
>>>>>>> 22f1bf80

        if columns is not None:
            uri += ',' + ','.join(columns)
            
        c = {}

<<<<<<< HEAD
        [c.setdefault('%s/%s' % (scan_type.lower(), key.lower()), value)
=======
        [c.setdefault(key.lower(), value) 
>>>>>>> 22f1bf80
         for key, value in constraints.items()
         ]

        return JsonTable(self._intf._get_json(uri)).where(**c)

    def tag(self, name):
        self._intf._get_entry_point()

        return self._intf.manage.tags.get(name).references()

    def tags(self):
        self._intf._get_entry_point()

        return self._intf.manage.tags()

    def __repr__(self):
        return '<Root Object>'

    def __call__(self, datatype_or_path, columns=[]):
        """ Select clause to specify what type of data is to be returned.

            Parameters
            ----------
            datatype_or_path: string
                Can either be a resource path or a datatype:
                    - when a path, REST resources are returned, the
                      `columns` argument is useless.
                    - when a datatype, a search Object is returned,
                      the `columns` argument has to be specified.
            columns: list
                List of fieldtypes e.g. xnat:subjectData/SUBJECT_ID
                Datatype and columns are used to specify the search table
                that has to be returned. Use the method `where` on the
                `Search` object to trigger a search on the database.
        """
        self._intf._get_entry_point()

        if datatype_or_path.startswith('/tag'):
            if len(datatype_or_path.split('/')) == 3:
                return self.tag(datatype_or_path.split('/')[-1])
            else:
                return self.tags()

        if datatype_or_path  in ['/', '//', self._intf._entry]:
            return self

        if datatype_or_path.startswith(self._intf._entry):
            datatype_or_path = datatype_or_path.split(
                self._intf._entry, 1)[1]

        if datatype_or_path.startswith('/'):
            return_list = []

            try:
                for path in compute(datatype_or_path):
                    if DEBUG:
                        print 'path: %s' % path

                    pairs = zip(path.split('/')[1::2], path.split('/')[2::2])

                    # # in case a level id has a / - allowed for files only
                    # if len(path.split('/')[1:]) % 2 == 1 \
                    #         and uri_last(path) not in schema.resources_types:

                    #     pairs[-1] = (pairs[-1][0], uri_last(path))

                    obj = self
                    for resource, identifier in pairs:

                        if isinstance(obj, list):
                            obj = [getattr(sobj, resource)(identifier)
                                   for sobj in obj]
                        else:
                            obj = getattr(obj, resource)(identifier)

                    return_list.append(obj)

                if len(return_list) == 1:
                    return return_list[0]
                else:
                    return CObject(return_list, self._intf)

            except Exception, e:
                if DEBUG:
                    print e
                raise ProgrammingError('in %s' % datatype_or_path)

        else:
            if columns == []:
                columns = self._intf.inspect.datatypes(datatype_or_path)

            return Search(datatype_or_path, columns, self._intf)
<|MERGE_RESOLUTION|>--- conflicted
+++ resolved
@@ -55,7 +55,7 @@
                     paths.extend(look_again)
                 else:
                     path.reverse()
-                    paths.append('/' + '/'.join(path))
+                    paths.append('/'+'/'.join(path))
 
         return paths
 
@@ -69,15 +69,15 @@
         return absolute_paths
     else:
         for i in range(1, 4):
-            if is_type_level(els[index - i]) or is_expand_level(els[index - i]):
-                parent_level = els[index - i]
+            if is_type_level(els[index-i]) or is_expand_level(els[index-i]):
+                parent_level = els[index-i]
                 break
-
+            
     if parent_level.strip('/') in schema.resources_singular:
         parent_level += 's'
 
     return [abspath.split(parent_level)[1]
-            for abspath in absolute_paths
+            for abspath in absolute_paths 
             if parent_level in abspath]
 
 def mtransform(paths):
@@ -90,8 +90,8 @@
 
         for i, curr_el in enumerate(els):
 
-            if i + 1 < len(els):
-                next_el = els[i + 1]
+            if i+1 < len(els):
+                next_el = els[i+1]
             else:
                 next_el = None
 
@@ -102,7 +102,7 @@
                         tels.append(curr_el)
                         tels.append('/*')
                     else:
-                        tels.append(curr_el + 's')
+                        tels.append(curr_el+'s')
                         tels.append('/*')
                 else:
                     if not is_singular_type_level(curr_el):
@@ -114,11 +114,11 @@
                         if not is_wildid_level(next_el):
                             tels.append(curr_el)
                         else:
-                            tels.append(curr_el + 's')
+                            tels.append(curr_el+'s')        
 
             elif is_expand_level(curr_el):
 
-                exp_paths = [''.join(els[:i] + [rel_path] + els[i + 1:])
+                exp_paths = [''.join(els[:i] + [rel_path] + els[i+1:])
                              for rel_path in expand_level(curr_el, path)
                              ]
 
@@ -142,7 +142,7 @@
 
     for path in paths:
         resources = [el
-                     for el in re.findall('/{1,2}.*?(?=/{1,2}|$)', path)
+                     for el in re.findall('/{1,2}.*?(?=/{1,2}|$)', path) 
                      if el.strip('/') in schema.resources_types \
                          and el.strip('/') not in ['files', 'file']
                      ]
@@ -155,9 +155,9 @@
             if alt_path.endswith(path):
 
                 alt_rsc = \
-                    [el for el in re.findall('/{1,2}.*?(?=/{1,2}|$)',
+                    [el for el in re.findall('/{1,2}.*?(?=/{1,2}|$)', 
                                              alt_path
-                                             )
+                                             ) 
                      if el.strip('/') in schema.resources_types \
                          and el.strip('/') not in ['files', 'file']
                      ]
@@ -177,7 +177,7 @@
 def compute(path):
     if not re.match('/project(s)?|//.+', path):
         path = '/' + path
-
+ 
     path = inv_translate_uri(path)
 
     try:
@@ -211,7 +211,7 @@
                 >>> interface.select('/projects/myproj/subjects').get()
 
             Select with a datatype:
-                >>> columns = ['xnat:subjectData/PROJECT',
+                >>> columns = ['xnat:subjectData/PROJECT', 
                                'xnat:subjectData/SUBJECT_ID'
                                ]
                 >>> criteria = [('xnat:subjectData/SUBJECT_ID', 'LIKE', '*'),
@@ -221,7 +221,7 @@
                             ).where(criteria)
     """
     def __init__(self, interface):
-        """
+        """ 
             Parameters
             ----------
             interface: :class:`Interface`
@@ -306,7 +306,7 @@
 
     def scans(self, project_id=None, subject_id=None, subject_label=None,
               experiment_id=None, experiment_label=None,
-              experiment_type='xnat:imageSessionData',
+              experiment_type='xnat:imageSessionData', 
               scan_type='xnat:imageScanData',
               columns=None,
               constraints=None
@@ -359,26 +359,14 @@
         uri += '&columns=ID,project,subject_id,%s/ID' % scan_type
 
         if constraints != {}:
-<<<<<<< HEAD
-            uri += ',' + ','.join(['%s/%s' % (scan_type, field)
-                                   for field in  constraints.keys()
-                                   ])
-
-        print uri
-=======
             uri += ',' + ','.join(constraints.keys())
->>>>>>> 22f1bf80
 
         if columns is not None:
             uri += ',' + ','.join(columns)
             
         c = {}
 
-<<<<<<< HEAD
-        [c.setdefault('%s/%s' % (scan_type.lower(), key.lower()), value)
-=======
         [c.setdefault(key.lower(), value) 
->>>>>>> 22f1bf80
          for key, value in constraints.items()
          ]
 
@@ -404,14 +392,14 @@
             ----------
             datatype_or_path: string
                 Can either be a resource path or a datatype:
-                    - when a path, REST resources are returned, the
+                    - when a path, REST resources are returned, the 
                       `columns` argument is useless.
                     - when a datatype, a search Object is returned,
                       the `columns` argument has to be specified.
             columns: list
                 List of fieldtypes e.g. xnat:subjectData/SUBJECT_ID
-                Datatype and columns are used to specify the search table
-                that has to be returned. Use the method `where` on the
+                Datatype and columns are used to specify the search table 
+                that has to be returned. Use the method `where` on the 
                 `Search` object to trigger a search on the database.
         """
         self._intf._get_entry_point()
@@ -442,14 +430,14 @@
                     # # in case a level id has a / - allowed for files only
                     # if len(path.split('/')[1:]) % 2 == 1 \
                     #         and uri_last(path) not in schema.resources_types:
-
+                        
                     #     pairs[-1] = (pairs[-1][0], uri_last(path))
 
                     obj = self
                     for resource, identifier in pairs:
 
                         if isinstance(obj, list):
-                            obj = [getattr(sobj, resource)(identifier)
+                            obj = [getattr(sobj, resource)(identifier) 
                                    for sobj in obj]
                         else:
                             obj = getattr(obj, resource)(identifier)
