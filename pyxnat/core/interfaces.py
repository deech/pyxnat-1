import os
import time
import tempfile
import email
import getpass

import httplib2
import json

from .select import Select
from .cache import CacheManager, HTCache
from .help import Inspector, GraphData, PaintGraph, _DRAW_GRAPHS
from .manage import GlobalManager
from .uriutil import join_uri, file_path, uri_last
from .jsonutil import csv_to_json
from .errors import is_xnat_error
from .errors import catch_error
from .array import ArrayData
from .xpath_store import XpathStore
from . import xpass


DEBUG = False

# main entry point
class Interface(object):
    """ Main entry point to access a XNAT server.

        >>> central = Interface(server='http://central.xnat.org:8080',
                                user='login',
                                password='pwd',
                                cachedir='/tmp'
                                )

        Or with config file:

        >>> central = Interface(config='/home/me/.xnat.cfg')

        Or for interactive use:

        >>> central = Interface('http://central.xnat.org')

        .. note::
            The interactive mode is activated whenever an argument within
            server, user or password is missing. In interactive mode pyxnat
            tries to check the validity of the connection parameters.
        
        Or anonymously (unauthenticated):

        >>> central = Interface('http://central.xnat.org', anonymous=True)

        Attributes
        ----------
        _mode: online | offline
            Online or offline mode
        _memtimeout: float
            Lifespan of in-memory cache
    """

    def __init__(self, server=None, user=None, password=None, 
                 cachedir=tempfile.gettempdir(), config=None, 
                 anonymous=False):
        """ 
            Parameters
            ----------
            server: string | None
                The server full URL (including port and XNAT instance name
                if necessary) e.g. http://central.xnat.org, 
                http://localhost:8080/xnat_db
                Or a path to an existing config file. In that case the other
                parameters (user etc..) are ignored if given.
                If None the user will be prompted for it.
            user: string | None
                A valid login registered through the XNAT web interface.
                If None the user will be prompted for it.
            password: string | None
                The user's password.
                If None the user will be prompted for it.
            cachedir: string
                Path of the cache directory (for all queries and 
                downloaded files)
                If no path is provided, a platform dependent temp dir is 
                used.
<<<<<<< HEAD
           config: string
=======
            config: string
>>>>>>> bbceb92e
               Reads a config file in json to get the connection parameters.
               If a config file is specified, it will be used regardless of
               other parameters that might have been given.
            anonymous: boolean
               Indicates an unauthenticated connection.  If True, user 
               and password are ignored and a session is started with 
               no credentials.
        """

        self._interactive = False

        self._anonymous = anonymous

        if self._anonymous:

            if server is None:
                self._server = raw_input('Server: ')
                self._interactive = True
            else:
                self._server = server
                self._interactive = False

            self._user = None
            self._pwd = None

            self._cachedir = os.path.join(
                cachedir, 'anonymous@%s' % self._server.split('//')[1].replace(
                        '/', '.').replace(':', '_')
                )
        
        else:

            if not all([server, user, password]) and not config:
                self._interactive = True

            if all(arg is None
                   for arg in [server, user, password, config]) \
                   and os.path.exists(xpass.path()):

                connection_args = xpass.read_xnat_pass(xpass.path())

                if connection_args is None:
                    raise Exception('XNAT configuration file not found '
                                    'or formated incorrectly.')

                self._server = connection_args['host']
                self._user = connection_args['u']
                self._pwd = connection_args['p']
                self._cachedir = os.path.join(
                    cachedir, '%s@%s' % (
                        self._user, 
                        self._server.split('//')[1].replace(
                            '/', '.').replace(':', '_')
                        )
                    )

            elif config is not None:
                self.load_config(config)

            else:
                if server is None:
                    self._server = raw_input('Server: ')
                else:
                    self._server = server

                if user is None:
                    user = raw_input('User: ')

                if password is None:
                    password = getpass.getpass()

                self._user = user
                self._pwd = password

                self._cachedir = os.path.join(
                    cachedir, '%s@%s' % (
                        self._user, 
                        self._server.split('//')[1].replace(
                            '/', '.').replace(':', '_')
                        )
                    )

        self._callback = None

        self._memcache = {}
        self._memtimeout = 1.0
        self._mode = 'online'
        self._struct = {}
        self._entry = None

        self._last_memtimeout = 1.0
        self._last_mode = 'online'

        self._jsession = 'authentication_by_credentials'
        self._connect_extras = {}
        self._connect()

        self.inspect = Inspector(self)
        self.select = Select(self)
        self.array = ArrayData(self)
        self.cache = CacheManager(self)
        self.manage = GlobalManager(self)
        self.xpath = XpathStore(self)
        
        if _DRAW_GRAPHS:
            self._get_graph = GraphData(self)
            self.draw = PaintGraph(self)

        if self._anonymous:
            response, content = self._http.request(self._server, 'GET')
            self._jsession = response['set-cookie'][:44]

        if self._interactive:
            self._get_entry_point()

        self.inspect()

    def _get_entry_point(self):
        if self._entry is None:
            # /REST for XNAT 1.4, /data if >=1.5
            self._entry = '/REST'
            try:                
                self._jsession = 'JSESSIONID=' + self._exec('/data/JSESSION')
                self._entry = '/data'

                if is_xnat_error(self._jsession):
                    catch_error(self._jsession)
<<<<<<< HEAD
            except httplib2.ServerNotFoundError as e:
                raise e
            except Exception as e:
=======
            except Exception, e:
>>>>>>> bbceb92e
                if not '/data/JSESSION' in str(e):
                    raise e
                else:
                    self._jsession = self._exec("/REST/JSESSION")
        return self._entry

    def _connect(self, **kwargs):
        """ Sets up the connection with the XNAT server.

            Parameters
            ----------
            kwargs: dict
                Can be used to pass additional arguments to
                the Http constructor. See the httplib2 documentation
                for details. http://code.google.com/p/httplib2/
        """

        if kwargs != {}:
            self._connect_extras = kwargs
        else:
            kwargs = self._connect_extras
        
        # kwargs['disable_ssl_certificate_validation'] = True

        if DEBUG:   
            httplib2.debuglevel = 2

        # compatibility with httplib2 < 0.7
        try:
            self._http = httplib2.Http(
                HTCache(self._cachedir, self), 
                **kwargs
                )
        except:
            del kwargs['disable_ssl_certificate_validation']
            self._http = httplib2.Http(
                HTCache(self._cachedir, self), 
                **kwargs
                )
            
        if not self._anonymous:
            self._http.add_credentials(self._user, self._pwd)

    def _exec(self, uri, method='GET', body=None, headers=None):
        """ A wrapper around a simple httplib2.request call that:
                - avoids repeating the server url in the request
                - deals with custom caching mechanisms
                - manages a user session with cookies
                - catches and broadcast specific XNAT errors

            Parameters
            ----------
            uri: string
                URI of the resource to be accessed. e.g. /REST/projects
            method: GET | PUT | POST | DELETE
                HTTP method.
            body: string
                HTTP message body
            headers: dict
                Additional headers for the HTTP request.
        """
        if headers is None:
            headers = {}
            
        self._get_entry_point()

        uri = join_uri(self._server, uri)
        if DEBUG:
            print uri
        # using session authentication
        headers['cookie'] = self._jsession
        headers['connection'] = 'keep-alive'

        # reset the memcache when client changes something on the server
        if method in ['PUT', 'DELETE']:
            self._memcache = {}
            
        if self._mode == 'online' and method == 'GET':
            if time.time() - self._memcache.get(uri, 0) < self._memtimeout:
                if DEBUG:
                    print 'send: GET CACHE %s' % uri

                info, content = self._http.cache.get(uri
                                                     ).split('\r\n\r\n', 1)

                self._memcache[uri] = time.time()
                response = None
            else:
               response, content = self._http.request(uri, method, body, headers)
               self._memcache[uri] = time.time()

        elif self._mode == 'offline' and method == 'GET':

            cached_value = self._http.cache.get(uri)

            if cached_value is not None:
                if DEBUG:
                    print 'send: GET CACHE %s' % uri
                info, content = cached_value.split('\r\n\r\n', 1)
                response = None
            else:
                try:
                    self._http.timeout = 10

                    response, content = self._http.request(uri, method, 
                                                           body, headers)

                    self._http.timeout = None
                    self._memcache[uri] = time.time()
                except Exception, e:
                    catch_error(e)
        else:
            response, content = self._http.request(uri, method, 
                                                   body, headers)

        if DEBUG:
            if response is None:
                response = httplib2.Response(email.message_from_string(info))
                print 'reply: %s %s from cache' % (response.status, 
                                                   response.reason
                                                   )
                for key in response.keys():
                    print 'header: %s: %s' % (key.title(), response.get(key))

        if response is not None and response.has_key('set-cookie'):
            self._jsession = response.get('set-cookie')[:44]

        if response is not None and response.get('status') == '404':
            r,_ = self._http.request(self._server)

            if self._server.rstrip('/') != r.get('content-location', 
                                                 self._server).rstrip('/'):
                
                old_server = self._server
                self._server = r.get('content-location').rstrip('/')
                return self._exec(uri.replace(old_server, ''), method, body)
            else:
                raise httplib2.HttpLib2Error('%s %s %s' % (uri, 
                                                           response.status,
                                                           response.reason
                                                           )
                                             )
        if is_xnat_error(content):
            catch_error(content)

        return content


    def _get_json(self, uri):
        """ Specific Interface._exec method to retrieve data.
            It forces the data format to csv and then puts it back to a 
            json-like format.
            
            Parameters
            ----------
            uri: string
                URI of the resource to be accessed. e.g. /REST/projects

            Returns
            -------
            List of dicts containing the results
        """
        if 'format=json' in uri:
            uri = uri.replace('format=json', 'format=csv')
        else:
            if '?' in uri:
                uri += '&format=csv'
            else:
                uri += '?format=csv'

        content = self._exec(uri, 'GET')

        if is_xnat_error(content):
            catch_error(content)

        json_content = csv_to_json(content)

        # add the (relative) path field for files
        base_uri = uri.split('?')[0]
        if uri_last(base_uri) == 'files':
            for element in json_content:
                element['path'] = file_path(element['URI'])
        return json_content

    def _get_head(self, uri):
        if DEBUG:
            print 'GET HEAD'
        _nocache = httplib2.Http(**self._connect_extras)
        if self._user:
            _nocache.add_credentials(self._user, self._pwd)

        rheaders = {'cookie':self._jsession}

        try:
            head = _nocache.request(
                '%s%s' % (self._server, uri), 'HEAD', headers=rheaders)[0]
        except:
            time.sleep(1)
            head = _nocache.request(
                '%s%s' % (self._server, uri), 'HEAD', headers=rheaders)[0]

        info = email.Message.Message()

        for key, value in head.iteritems():
            if key == 'content-disposition':
                info['content-location'] = '%s%s' % (self._server, uri)
            if key not in ['set-cookie']:
                info[key] = value

        return info

    def save_config(self, location):
        """ Saves current configuration - including password - in a file.

            .. warning::
                Since the password is saved as well, make sure the file
                is saved at a safe location with appropriate permissions.

            .. note::
                This method raises NotImplementedError for an anonymous 
                interface.

            Parameters
            ----------
            location: string
                Destination config file.
        """
        if self._anonymous:
            raise NotImplementedError, \
                  'no save_config() for anonymous interfaces'

        if not os.path.exists(os.path.dirname(location)):
            os.makedirs(os.path.dirname(location))

        fp = open(location, 'w')
        config = {'server':self._server, 
                  'user':self._user, 
                  'password':self._pwd,
                  'cachedir':os.path.split(self._cachedir)[0],
                  }

        json.dump(config, fp)
        fp.close()

    def load_config(self, location):
        """ Loads a configuration file and replaces current connection
            parameters.

            .. note::
                This method raises NotImplementedError for an anonymous 
                interface.

            Parameters
            ----------
            location: string
                Configuration file path.
        """
        if self._anonymous:
            raise NotImplementedError, \
                  'no load_config() for anonymous interfaces'

        if os.path.exists(location):
            fp = open(location, 'rb')
            config = json.load(fp)
            fp.close()

            self._server = str(config['server'])
            self._user = str(config['user'])
            self._pwd = str(config['password'])
            self._cachedir = str(config['cachedir'])

            self._cachedir = os.path.join(
                self._cachedir, '%s@%s' % (
                    self._user, 
                    self._server.split('//')[1].replace(
                        '/', '.').replace(':', '_')
                    )
                )
        else:
            raise Exception('Configuration file does not exists.')

    def version(self):
        return self._exec('/data/version')

    def set_logging(self, level=0):
        pass<|MERGE_RESOLUTION|>--- conflicted
+++ resolved
@@ -81,11 +81,7 @@
                 downloaded files)
                 If no path is provided, a platform dependent temp dir is 
                 used.
-<<<<<<< HEAD
-           config: string
-=======
             config: string
->>>>>>> bbceb92e
                Reads a config file in json to get the connection parameters.
                If a config file is specified, it will be used regardless of
                other parameters that might have been given.
@@ -213,13 +209,9 @@
 
                 if is_xnat_error(self._jsession):
                     catch_error(self._jsession)
-<<<<<<< HEAD
             except httplib2.ServerNotFoundError as e:
                 raise e
-            except Exception as e:
-=======
             except Exception, e:
->>>>>>> bbceb92e
                 if not '/data/JSESSION' in str(e):
                     raise e
                 else:
